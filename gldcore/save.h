/* save.h
 * 	Copyright (C) 2008 Battelle Memorial Institute
 */

#ifndef _SAVE_H
#define _SAVE_H

#include "globals.h"
#include "module.h"

#ifdef __cplusplus
extern "C" {
#endif
<<<<<<< HEAD

=======
>>>>>>> 5993d905
int saveall(char *);
#ifdef __cplusplus
}
#endif

#ifdef __cplusplus
}
#endif
	
#endif
<|MERGE_RESOLUTION|>--- conflicted
+++ resolved
@@ -10,18 +10,12 @@
 
 #ifdef __cplusplus
 extern "C" {
-#endif
-<<<<<<< HEAD
+#endif // __cplusplus
 
-=======
->>>>>>> 5993d905
 int saveall(char *);
-#ifdef __cplusplus
-}
-#endif
 
 #ifdef __cplusplus
 }
-#endif
+#endif // __cplusplus
 	
-#endif
+#endif // _SAVE_H
