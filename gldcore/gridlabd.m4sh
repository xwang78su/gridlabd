--- conflicted
+++ resolved
@@ -62,18 +62,10 @@
 export GLD_ETC=$pkgdatadir 
 export GLD_BIN=$bindir
 export GLD_LIB=$libdir
-if test -x "${bindir}/gridlabd-$1" ; then :
-  ${bindir}/gridlabd-$@
-  exit
-fi
 
 AS_IF([test "x$GLPATH" = x],
   [export GLPATH="$pkglibdir:$pkgdatadir"],
   [export GLPATH="$pkglibdir:$pkgdatadir:$GLPATH"])
-
-AS_IF([test "x$TERM" = "xcygwin"],
-  [export CXXFLAGS="-I${pkgdatadir} $CXXFLAGS"],
-  [export CXXFLAGS="-I$pkgdatadir $CXXFLAGS"])
 
 if test "x$1" = "x--gdb" ; then :
   shift
@@ -94,19 +86,6 @@
   exit 0
 fi
 
-AS_IF([test "x$GLPATH" = x],
-  [export GLPATH="$pkglibdir:$pkgdatadir"],
-  [export GLPATH="$pkglibdir:$pkgdatadir:$GLPATH"])
-
-AS_IF([test "x$TERM" = "xcygwin"],
-  [export CXXFLAGS="-I${pkgdatadir} $CXXFLAGS"],
-  [export CXXFLAGS="-I$pkgdatadir $CXXFLAGS"])
-
 AS_IF([test -x "${bindir}/gridlabd-$1"],
-  ["${bindir}/gridlabd-$@"],
-<<<<<<< HEAD
-  ["$bindir/gridlabd.bin" "$@"])
-=======
-  ["$bindir/gridlabd.bin" "$@"])
-
->>>>>>> 6be8e7e7
+  ["${bindir}/gridlabd"-$@],
+  ["$bindir/gridlabd.bin" "$@"])