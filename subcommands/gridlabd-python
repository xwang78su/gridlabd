--- conflicted
+++ resolved
@@ -1,14 +1,8 @@
 #!/bin/bash
-<<<<<<< HEAD
 # Syntax: python [OPTIONS ...] -c COMMAND | -m MODULE | FILE | - [ARGUMENTS ...]
 if [ "$1" == "help" ]; then
 	echo -n 'Syntax: gridlabd python [OPTIONS ...] -c COMMAND | -m MODULE | FILE | - [ARGUMENTS ...]'
-=======
-
-if [ "$1" == "help" ]; then
-	echo "Syntax: gridlabd python"
 	${GLD_BIN:-/opt/gridlabd/bin}/python3 --help | head -n 1 | cut -f3- -d' '
->>>>>>> 5cb5eddc
 else
 	$GLD_BIN/python3 $*
 fi