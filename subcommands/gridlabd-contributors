<<<<<<< HEAD
#!/usr/local/bin/python3
# Syntax: contributors [OPTIONS ...]
=======
''':'
exec "$GLD_BIN/python3" "$0" "$@"
:' '''

>>>>>>> 5cb5eddc
import sys, os, github

E_NONE = None
E_OK = 0
E_INVALID = 1
E_TOKEN = 2
E_EXCEPTION = 9

separator = "\n"
quotes = ""
login = False
known = False
token = None

def error(msg,code=E_NONE):
	if type(msg) is Exception:
		e_type, e_value, e_trace = sys.exc_info()
		error(e_value,E_EXCEPTION)
	else:
		print(f"ERROR [{sys.argv[0]}]: {msg}",file=sys.stderr)
	if code:
		exit(code)

def output(msg):
	if type(msg) is Exception:
		e_type, e_value, e_trace = sys.exc_info()
		warning(e_value,E_EXCEPTION)
	else:
		print(f"{quotes}{msg}{quotes}",end=separator)

def warning(msg):
	print(f"WARNING [{sys.argv[0]}]: {msg}")

n = 1
while n < len(sys.argv):
	tag = sys.argv[n]
	if n < len(sys.argv)-1:
		value = sys.argv[n+1]
	else:
		value = None
	if tag in ["-h","--help","help"]:
		print(f"Syntax: gridlabd contributors [<options>]")
		print("Options:")
		print("  -h|--help           get this help list")
		print("  -k|--known          print known users only")
		print("  -l|--login          print only login ids")
		print("  -q|--quotes <str>   quote names with <str>")
		print("  -s|--separate <str> separate names with <str>")
		print("  -t|--token <str>    use github access token <str>")
		exit(0)
	elif tag in ["-t","--token"]:
		if value == "None":
			token = None
		else:
			token = value
		n += 1
	elif tag in ["-s","--separate"]:
		if value == "SPACE":
			separator = " "
		elif value == "NEWLINE":
			separate = "\n"
		else:
			separator = value
		n += 1
	elif tag in ["-q","--quotes"]:
		if value == None or value == "None":
			quotes = ""
		else:
			quotes = value
		n += 1
	elif tag in ["-k","--known"]:
		known = True
		n += 1
	elif tag in ["-l","--login"]:
		login = True
		n += 1
	else:
		error(f"'{tag}' is not valid",code=E_INVALID)
	n += 1

if not token:
	try:
		HOME = os.getenv("HOME")
		with open(f"{HOME}/.github/access-token","r") as fh:
			token = fh.read().strip()
	except Exception as exc:
		warning(exc)
		pass

try:
	git = github.Github(token)

	repo = git.get_repo("hipas/gridlabd")
	for user in repo.get_contributors():
		if login:
			output(user.login)
		elif user.name:
			output(user.name)
		elif not known:
			output(f"<user:{user.login}>")
except Exception as exc:
	error(exc)<|MERGE_RESOLUTION|>--- conflicted
+++ resolved
@@ -1,12 +1,9 @@
-<<<<<<< HEAD
 #!/usr/local/bin/python3
-# Syntax: contributors [OPTIONS ...]
-=======
+
 ''':'
 exec "$GLD_BIN/python3" "$0" "$@"
 :' '''
 
->>>>>>> 5cb5eddc
 import sys, os, github
 
 E_NONE = None
