--- conflicted
+++ resolved
@@ -1,11 +1,9 @@
-<<<<<<< HEAD
 #!/usr/local/bin/python3
 # Syntax: json-get [OPTIONS ...]
-=======
+
 ''':'
 exec "$GLD_BIN/python3" "$0" "$@"
 :' '''
->>>>>>> 5cb5eddc
 
 import sys
 import json
