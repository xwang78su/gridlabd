--- conflicted
+++ resolved
@@ -1,14 +1,9 @@
-<<<<<<< HEAD
 #!/usr/local/bin/python3
-# Syntax: geodata [OPTIONS ...] DIRECTIVE [ARGUMENTS ...]
 """Syntax: gridlabd geodata [OPTIONS ...] DIRECTIVE [ARGUMENTS ...]
-=======
+
 ''':'
 exec "$GLD_BIN/python3" "$0" "$@"
 :' '''
-
-"""Syntax: gridlabd geodata OPTIONS DIRECTIVE [ARGUMENTS]
->>>>>>> 5cb5eddc
 
 The geodata command gathers and joins geographic data. The geodata subcommand
 uses directives that are documented in the DIRECTIVES section below.
